--- conflicted
+++ resolved
@@ -4,22 +4,15 @@
 
 Whether you're a Stake Pool Operator (SPO) looking to monetize your relay infrastructure, a node operator interested in joining a decentralized API network, or a developer needing a reliable local environment, the Blockfrost platform adapts to your needs through two deployment options:
 
-<<<<<<< HEAD
-- **Join the fleet**: Connect your node to the Blockfrost cluster, serving API requests as part of a decentralized network (also known as the Icebreakers programe).
-=======
 - **Join the fleet**: Connect your node to the Blockfrost cluster, serving API requests as part of a decentralized network (also known as the Icebreakers program).
->>>>>>> e6f4b483
 - **Run independently**: Deploy your own instance with complete control to best suit your development environment or private infrastructure requirements.
 
 As the new replacement version of our [open-source Blockfrost backend](https://github.com/blockfrost/blockfrost-backend-ryo/), this new platform brings enterprise-grade capabilities to your existing Cardano infrastructure while maintaining the straightforward deployment and maintenance you expect from production tools.
 
-<<<<<<< HEAD
-=======
 ## Use cases
 
 Read about our general [use cases](/usecases).
 
->>>>>>> e6f4b483
 ## Ready to begin?
 
 See more details about the [Blockfrost Icebreakers program](/icebreakers).
