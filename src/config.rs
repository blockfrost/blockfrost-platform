use crate::AppError;
use crate::cli::Args;
use crate::genesis::{GenesisRegistry, genesis};
use blockfrost_openapi::models::genesis_content::GenesisContent;
use clap::ValueEnum;
use futures::FutureExt; // for `.boxed()`
use futures::future::BoxFuture;
use pallas_network::facades::NodeClient;
use serde::{Deserialize, Serialize};
use std::fmt::{self, Formatter};
<<<<<<< HEAD
use std::fs;
use std::path::PathBuf;
use tokio::runtime::Handle;
=======
>>>>>>> ec139472
use tracing::Level;

#[derive(Clone, Debug)]
pub struct Config {
    pub server_address: std::net::IpAddr,
    pub server_port: u16,
    pub log_level: Level,
    pub node_socket_path: String,
    pub mode: Mode,
    pub icebreakers_config: Option<IcebreakersConfig>,
    pub max_pool_connections: usize,
    pub no_metrics: bool,
    pub network: Network,
    pub custom_genesis_config: Option<PathBuf>,
}

#[derive(Clone, Debug)]
pub struct IcebreakersConfig {
    pub reward_address: String,
    pub secret: String,
}

#[derive(Debug, Clone, ValueEnum, Serialize, Deserialize, PartialEq, Eq)]
#[serde(rename_all = "lowercase")]
pub enum Mode {
    Compact,
    Light,
    Full,
}

impl std::fmt::Display for Mode {
    fn fmt(&self, f: &mut Formatter) -> fmt::Result {
        match self {
            Mode::Compact => write!(f, "compact"),
            Mode::Light => write!(f, "light"),
            Mode::Full => write!(f, "full"),
        }
    }
}

#[derive(Debug, Clone, ValueEnum, Serialize, Deserialize, PartialEq, Eq)]
#[serde(rename_all = "lowercase")]
pub enum Network {
    Mainnet,
    Preprod,
    Preview,
    Custom,
}

#[derive(Debug, Clone, ValueEnum, Serialize, Deserialize, PartialEq, Eq)]
#[serde(rename_all = "lowercase")]
pub enum LogLevel {
    Debug,
    Info,
    Warn,
    Error,
    Trace,
}

// Implement conversion from LogLevel enum to tracing::Level
impl From<LogLevel> for Level {
    fn from(log_level: LogLevel) -> Self {
        match log_level {
            LogLevel::Debug => Level::DEBUG,
            LogLevel::Info => Level::INFO,
            LogLevel::Warn => Level::WARN,
            LogLevel::Error => Level::ERROR,
            LogLevel::Trace => Level::TRACE,
        }
    }
}

impl Config {
<<<<<<< HEAD
    /// Build the full genesis registry, overriding or prepending
    /// a user-supplied file if `custom_genesis_config` is Some.
    pub fn build_genesis_registry(&self) -> Result<Vec<(Network, GenesisContent)>, AppError> {
        let mut registry = genesis();

        // if user pointed us at a file, load & insert it
        if let Some(path) = &self.custom_genesis_config {
            let data = fs::read_to_string(path).map_err(|e| {
                AppError::Server(format!(
                    "Failed to read custom genesis file {}: {}",
                    path.display(),
                    e
                ))
            })?;

            // try JSON and TOML
            let custom: GenesisContent = serde_json::from_str(&data)
                .or_else(|_| toml::from_str(&data))
                .map_err(|e| {
                    AppError::Server(format!(
                        "Failed to parse custom genesis file {}: {}",
                        path.display(),
                        e
                    ))
                })?;

            // prepend or replace the entry for custom network
            registry.add(Network::Custom, custom);
        }

        Ok(registry)
    }

    pub fn from_args_with_detector<F>(args: Args, detector: F) -> Result<Self, AppError>
    where
        F: Fn(&str) -> Result<Network, AppError>,
    {
=======
    pub async fn from_args_with_detector(
        args: Args,
        detector: impl for<'a> Fn(&'a str) -> BoxFuture<'a, Result<Network, AppError>>,
    ) -> Result<Self, AppError> {
>>>>>>> ec139472
        let node_socket_path = args
            .node_socket_path
            .ok_or(AppError::Server("--node-socket-path must be set".into()))?;

        let icebreakers_config = if !args.solitary {
            let reward_address = args
                .reward_address
                .ok_or(AppError::Server("--reward-address must be set".into()))?;

            let secret = args
                .secret
                .ok_or(AppError::Server("--secret must be set".into()))?;

            Some(IcebreakersConfig {
                reward_address,
                secret,
            })
        } else {
            if args.reward_address.is_some() || args.secret.is_some() {
                return Err(AppError::Server(
                    "Cannot set --reward-address or --secret in solitary mode (--solitary)".into(),
                ));
            }
            None
        };

        let network = detector(&node_socket_path).await?;

        Ok(Config {
            server_address: args.server_address,
            server_port: args.server_port,
            log_level: args.log_level.into(),
            node_socket_path,
            mode: args.mode,
            icebreakers_config,
            max_pool_connections: 10,
            no_metrics: args.no_metrics,
            network,
            custom_genesis_config: args.custom_genesis_config,
        })
    }

    pub async fn from_args(args: Args) -> Result<Self, AppError> {
        Self::from_args_with_detector(args, |s| detect_network(s).boxed()).await
    }
}

async fn detect_network(socket_path: &str) -> Result<Network, AppError> {
    let all_magics = genesis().all_magics();

    for magic in all_magics {
        let ok = match NodeClient::connect(&socket_path, magic).await {
            Ok(conn) => {
                conn.abort().await;
                true
            },
            Err(_) => false,
        };

        if ok {
            return Ok(genesis().network_by_magic(magic).clone());
        }
    }

    Err(AppError::Server(format!(
        "Could not detect network from '{}' is the node running?",
        socket_path
    )))
}<|MERGE_RESOLUTION|>--- conflicted
+++ resolved
@@ -8,12 +8,8 @@
 use pallas_network::facades::NodeClient;
 use serde::{Deserialize, Serialize};
 use std::fmt::{self, Formatter};
-<<<<<<< HEAD
 use std::fs;
 use std::path::PathBuf;
-use tokio::runtime::Handle;
-=======
->>>>>>> ec139472
 use tracing::Level;
 
 #[derive(Clone, Debug)]
@@ -87,50 +83,10 @@
 }
 
 impl Config {
-<<<<<<< HEAD
-    /// Build the full genesis registry, overriding or prepending
-    /// a user-supplied file if `custom_genesis_config` is Some.
-    pub fn build_genesis_registry(&self) -> Result<Vec<(Network, GenesisContent)>, AppError> {
-        let mut registry = genesis();
-
-        // if user pointed us at a file, load & insert it
-        if let Some(path) = &self.custom_genesis_config {
-            let data = fs::read_to_string(path).map_err(|e| {
-                AppError::Server(format!(
-                    "Failed to read custom genesis file {}: {}",
-                    path.display(),
-                    e
-                ))
-            })?;
-
-            // try JSON and TOML
-            let custom: GenesisContent = serde_json::from_str(&data)
-                .or_else(|_| toml::from_str(&data))
-                .map_err(|e| {
-                    AppError::Server(format!(
-                        "Failed to parse custom genesis file {}: {}",
-                        path.display(),
-                        e
-                    ))
-                })?;
-
-            // prepend or replace the entry for custom network
-            registry.add(Network::Custom, custom);
-        }
-
-        Ok(registry)
-    }
-
-    pub fn from_args_with_detector<F>(args: Args, detector: F) -> Result<Self, AppError>
-    where
-        F: Fn(&str) -> Result<Network, AppError>,
-    {
-=======
     pub async fn from_args_with_detector(
         args: Args,
         detector: impl for<'a> Fn(&'a str) -> BoxFuture<'a, Result<Network, AppError>>,
     ) -> Result<Self, AppError> {
->>>>>>> ec139472
         let node_socket_path = args
             .node_socket_path
             .ok_or(AppError::Server("--node-socket-path must be set".into()))?;
@@ -176,6 +132,39 @@
     pub async fn from_args(args: Args) -> Result<Self, AppError> {
         Self::from_args_with_detector(args, |s| detect_network(s).boxed()).await
     }
+
+    /// Build the full genesis registry, overriding or prepending
+    /// a user-supplied file if `custom_genesis_config` is Some.
+    pub fn with_custom_genesis(&self) -> Result<Vec<(Network, GenesisContent)>, AppError> {
+        let mut registry = genesis();
+
+        // if user pointed us at a file, load & insert it
+        if let Some(path) = &self.custom_genesis_config {
+            let data = fs::read_to_string(path).map_err(|e| {
+                AppError::Server(format!(
+                    "Failed to read custom genesis file {}: {}",
+                    path.display(),
+                    e
+                ))
+            })?;
+
+            // try JSON and TOML
+            let custom: GenesisContent = serde_json::from_str(&data)
+                .or_else(|_| toml::from_str(&data))
+                .map_err(|e| {
+                    AppError::Server(format!(
+                        "Failed to parse custom genesis file {}: {}",
+                        path.display(),
+                        e
+                    ))
+                })?;
+
+            // prepend or replace the entry for custom network
+            registry.add(Network::Custom, custom);
+        }
+
+        Ok(registry)
+    }
 }
 
 async fn detect_network(socket_path: &str) -> Result<Network, AppError> {
