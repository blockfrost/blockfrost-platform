use axum::extract::Request;
use axum::ServiceExt;
use blockfrost_platform::{
<<<<<<< HEAD
    api::{self, metrics::setup_metrics_recorder, root, tx_submit},
    background_tasks::node_health_check_task,
    cli::{Args, Config},
    errors::{AppError, BlockfrostError},
    icebreakers_api::IcebreakersAPI,
    logging::setup_tracing,
    middlewares::{errors::error_middleware, metrics::track_http_metrics},
    node::pool::NodePool,
=======
    background_tasks::node_health_check_task, cli::Args, errors::AppError, logging::setup_tracing,
    server::build,
>>>>>>> 761ddb26
};
use dotenvy::dotenv;
use tokio::{signal, sync::oneshot};
use tracing::info;

#[tokio::main]
async fn main() -> Result<(), AppError> {
<<<<<<< HEAD
    let arguments = Args::parse();
    let config = Config::from_args(arguments)?;

    // Setup logging
    setup_tracing(&config);

    let node_conn_pool = NodePool::new(&config)?;
    let icebreakers_api = IcebreakersAPI::new(&config).await?;
    let prometheus_handle = setup_metrics_recorder();
=======
    dotenv().ok();
    let config = Args::init().unwrap_or_else(|e| {
        eprintln!("\n{}", e);
        std::process::exit(1);
    });

    // Logging
    setup_tracing(config.log_level);
>>>>>>> 761ddb26

    let (app, node_conn_pool, icebreakers_api, api_prefix) = build(config.clone().into()).await?;
    let address = format!("{}:{}", config.server_address, config.server_port);
    let listener = tokio::net::TcpListener::bind(&address).await?;
    let (ready_tx, ready_rx) = oneshot::channel();
    let shutdown_signal = async {
        let _ = signal::ctrl_c().await;
        info!("Received shutdown signal");
    };

    // Spawn the server in its own task
    let spawn_task = tokio::spawn({
        let app = app;
        async move {
            let server_future =
                axum::serve(listener, ServiceExt::<Request>::into_make_service(app))
                    .with_graceful_shutdown(shutdown_signal);

            // Notify that the server has reached the listening stage
            let _ = ready_tx.send(());

            server_future.await
        }
    });

    if let Ok(()) = ready_rx.await {
        info!("Server is listening on http://{}{}", address, api_prefix);

        if let Some(icebreakers_api) = &icebreakers_api {
            icebreakers_api.register().await?;
        }

        // Spawn background tasks
        tokio::spawn(node_health_check_task(node_conn_pool));
    }

    spawn_task
        .await
        .map_err(|err| AppError::Server(err.to_string()))??;

    Ok(())
}<|MERGE_RESOLUTION|>--- conflicted
+++ resolved
@@ -1,19 +1,8 @@
 use axum::extract::Request;
 use axum::ServiceExt;
 use blockfrost_platform::{
-<<<<<<< HEAD
-    api::{self, metrics::setup_metrics_recorder, root, tx_submit},
-    background_tasks::node_health_check_task,
-    cli::{Args, Config},
-    errors::{AppError, BlockfrostError},
-    icebreakers_api::IcebreakersAPI,
-    logging::setup_tracing,
-    middlewares::{errors::error_middleware, metrics::track_http_metrics},
-    node::pool::NodePool,
-=======
     background_tasks::node_health_check_task, cli::Args, errors::AppError, logging::setup_tracing,
     server::build,
->>>>>>> 761ddb26
 };
 use dotenvy::dotenv;
 use tokio::{signal, sync::oneshot};
@@ -21,17 +10,6 @@
 
 #[tokio::main]
 async fn main() -> Result<(), AppError> {
-<<<<<<< HEAD
-    let arguments = Args::parse();
-    let config = Config::from_args(arguments)?;
-
-    // Setup logging
-    setup_tracing(&config);
-
-    let node_conn_pool = NodePool::new(&config)?;
-    let icebreakers_api = IcebreakersAPI::new(&config).await?;
-    let prometheus_handle = setup_metrics_recorder();
-=======
     dotenv().ok();
     let config = Args::init().unwrap_or_else(|e| {
         eprintln!("\n{}", e);
@@ -40,7 +18,6 @@
 
     // Logging
     setup_tracing(config.log_level);
->>>>>>> 761ddb26
 
     let (app, node_conn_pool, icebreakers_api, api_prefix) = build(config.clone().into()).await?;
     let address = format!("{}:{}", config.server_address, config.server_port);
