--- conflicted
+++ resolved
@@ -1,14 +1,6 @@
-<<<<<<< HEAD
 use super::pool_manager::NodePoolManager;
-use crate::{
-    cli::Config,
-    errors::{AppError, BlockfrostError},
-};
-use deadpool::managed::Pool;
-=======
-use super::pool_manager::NodeConnPoolManager;
-use crate::errors::AppError;
->>>>>>> 94131e8e
+use crate::{cli::Config, errors::AppError};
+use deadpool::managed::{Object, Pool};
 
 /// This represents a pool of Node2Client connections to a single `cardano-node`.
 ///
@@ -35,17 +27,8 @@
     }
 
     /// Borrows a single [`NodeConn`] connection from the pool.
-<<<<<<< HEAD
-    ///
-    /// TODO: it should probably return an [`AppError`], but with
-    /// [`BlockfrostError`] it’s much easier to integrate in request handlers.
-    /// We don’t convert them automatically.
-    pub async fn get(&self) -> Result<deadpool::managed::Object<NodePoolManager>, BlockfrostError> {
+    pub async fn get(&self) -> Result<Object<NodePoolManager>, AppError> {
         self.pool_manager
-=======
-    pub async fn get(&self) -> Result<deadpool::managed::Object<NodeConnPoolManager>, AppError> {
-        self.underlying
->>>>>>> 94131e8e
             .get()
             .await
             .map_err(|err| AppError::Node(format!("NodeConnPool: {}", err)))
