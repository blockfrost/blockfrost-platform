--- conflicted
+++ resolved
@@ -56,17 +56,9 @@
                 );
 
                 // Take ownership of the `NodeClient` from Pallas
-<<<<<<< HEAD
                 // This is the only moment when `client` becomes `None`.
                 // I should not be used again.
                 let owned = node.client.take().unwrap();
-=======
-                let owned = conn.underlying.take().unwrap();
-                // This is the only moment when `underlying` becomes `None`. But
-                // it will never be used again.
-
-                gauge!("cardano_node_connections").decrement(1);
->>>>>>> 94131e8e
 
                 // Now call `abort` to clean up their resources:
                 owned.abort().await;
