use super::connection::NodeClient;
use crate::{
    cbor::haskell_types::{TxSubmitFail, TxValidationError},
    BlockfrostError,
};
use pallas_codec::minicbor::Decoder;
use pallas_crypto::hash::Hasher;
use pallas_network::{
    miniprotocols::{
        localstate,
        localtxsubmission::{EraTx, Response},
    },
    multiplexer::Error,
};
use tracing::{info, warn};

impl NodeClient {
    /// Submits a transaction to the connected Cardano node.
    /// This API meant to be fully compatible with cardano-submit-api.
    /// Should return Http 200 if the transaction was accepted by the node.
    /// If the transaction was rejected, should return Http 400 with a JSON body.
    /// swagger: https://github.com/IntersectMBO/cardano-node/blob/6e969c6bcc0f07bd1a69f4d76b85d6fa9371a90b/cardano-submit-api/swagger.yaml#L52
    /// Haskell code:  https://github.com/IntersectMBO/cardano-node/blob/6e969c6bcc0f07bd1a69f4d76b85d6fa9371a90b/cardano-submit-api/src/Cardano/TxSubmit/Web.hs#L158
    pub async fn submit_transaction(&mut self, tx: String) -> Result<String, BlockfrostError> {
        let tx = hex::decode(tx).map_err(|e| BlockfrostError::custom_400(e.to_string()))?;
        let txid = hex::encode(Hasher::<256>::hash_cbor(&tx));

        let current_era = self
            .with_statequery(|generic_client: &mut localstate::GenericClient| {
                Box::pin(async {
                    Ok(localstate::queries_v16::get_current_era(generic_client).await?)
                })
            })
            .await?;

        let era_tx = EraTx(current_era, tx);

        // Connect to the node
        let submission_client = self.client.as_mut().unwrap().submission();

        // Submit the transaction
        match submission_client.submit_tx(era_tx).await {
            Ok(Response::Accepted) => {
                info!("Transaction accepted by the node {}", txid);
                Ok(txid)
            }
            Ok(Response::Rejected(reason)) => {
<<<<<<< HEAD
                let reason = &reason.0[2..];
                let msg_res = Self::try_decode_error(&reason);

                match msg_res {
                    Ok(decoded_error) => {
                        let error_response = Self::generate_error_response(decoded_error);
                        let error_message = serde_json::to_string(&error_response)
                            .unwrap_or_else(|_| "Failed to serialize error response".to_string());

                        warn!(
                            "reason in cbor: {}, error message: {}",
                            hex::encode(reason),
                            error_message
                        );

                        Err(BlockfrostError::custom_400(error_message))
=======
                // The [2..] is a Pallas bug, cf. <https://github.com/txpipe/pallas/pull/548>.
                let reason = &reason.0[2..];

                match self.fallback_decoder.decode(reason).await {
                    Ok(submit_api_json) => {
                        let error_message = "TxSubmitFail".to_string();
                        warn!(
                            "{}: {} ~ {:?}",
                            error_message,
                            hex::encode(reason),
                            submit_api_json
                        );

                        Err(BlockfrostError::custom_400_details(
                            error_message,
                            submit_api_json,
                        ))
>>>>>>> 67f29cb9
                    }

                    Err(e) => {
                        warn!("Failed to decode error reason: {:?}", e);

                        Err(BlockfrostError::custom_400(format!(
                            "Failed to decode error reason: {:?}",
                            e
                        )))
                    }
                }
            }
            Err(e) => {
                let error_message = format!("Error during transaction submission: {:?}", e);

                Err(BlockfrostError::custom_400(error_message))
            }
        }
    }

    pub fn try_decode_error(buffer: &[u8]) -> Result<TxValidationError, Error> {
        let maybe_error = Decoder::new(buffer).decode();

        match maybe_error {
            Ok(error) => Ok(error),
            Err(err) => {
                warn!(
                    "Failed to decode error: {:?}, buffer: {}",
                    err,
                    hex::encode(buffer)
                );

                // Decoding failures are not errors, but some missing implementation or mis-implementations on our side.
                // A decoding failure is a bug in our code, not a bug in the node.
                // It should not effect the program flow, but should be logged and reported.
                Err(Error::Decoding(err.to_string()))
            }
        }
    }

    /// Mimicks the data structure of the error response from the cardano-submit-api
    fn _unused_i_i_i_i_i_i_i_generate_error_response(error: TxValidationError) -> TxSubmitFail {
        use crate::cbor::haskell_types::{
            TxCmdError::TxCmdTxSubmitValidationError, TxSubmitFail::TxSubmitFail,
            TxValidationErrorInCardanoMode::TxValidationErrorInCardanoMode,
        };

        TxSubmitFail(TxCmdTxSubmitValidationError(
            TxValidationErrorInCardanoMode(error),
        ))
    }
}

#[cfg(test)]
mod tests {
    use std::{fs, io};

    use pallas_codec::minicbor::display;
    use serde::Deserialize;
    use serde_json::Value;

    use crate::cbor::haskell_types::{
        ApplyConwayTxPredError::*, ApplyTxError, ShelleyBasedEra::*, TxValidationError::*,
    };

    use super::*;

    #[test]
    fn test_generate_error_response_with_multiple_errors() {
        let validation_error = ShelleyTxValidationError {
            error: ApplyTxError(vec![
                ConwayMempoolFailure("error1".to_string()),
                ConwayMempoolFailure("error2".to_string()),
            ]),
            era: ShelleyBasedEraConway,
        };

        let error_string = serde_json::to_string(
            &NodeClient::_unused_i_i_i_i_i_i_i_generate_error_response(validation_error),
        )
        .expect("Failed to convert error to JSON");
        let expected_error_string = r#"{"tag":"TxSubmitFail","contents":{"tag":"TxCmdTxSubmitValidationError","contents":{"tag":"TxValidationErrorInCardanoMode","contents":{"kind":"ShelleyTxValidationError","error":["MempoolFailure (error1)","MempoolFailure (error2)"],"era":"ShelleyBasedEraConway"}}}}"#;

        assert_eq!(error_string, expected_error_string);
    }

    #[test]
    fn test_try_decode_error() {
        /*assert_decoding(
                    "818206828201820083061b00000002362a77301b0000000253b9c11d8201820083051a00028bfd18ad",
                    2,
                );
                assert_decoding("818206828201820083051a000151351a00074b8582076162", 2);
        */
        assert_decoding("8182068382076ff3b0bfaf61f0acb5a4f0a4b5a84d5a820486581ca385b023b264e8a4c3db4ad56a43084a75390599c5998f4dcc0fd4ef581c00a0dcf8d75a363dfe651e1616b5ba68290b3986f3a6f9df24433f31581c28f126a72f2e93ed348eb9ac3ff2f821853db12b290342f162bf7666581cd6a08dab949e3a7b9a922e871a86889776941e19ad73b55f42990ca8581c0f8a0c9f687f5fb24f749e8e725006049e3184995b129d2ab1f4a92d581cc50365d93a13b5e4739b8a2558ffe2d4c13c44e9028f2fda1fbd5b4c82038208841a0009d4c2581de0a5ec35eae62c7182feef89843ccfcd150437307181623c4058f95ac28302a8581df06b81acc1bdcac7bbae3394663ed756f59db74c4db2472ed36f4ef3421a000cb1d5581df0ac5152ff0a2fa6738a056f80183c071067cbca3db5f09d84a3e4c7fe1a000bf101581df0f679488d698af573f4e6e356944f44b505d2064735dbed445e318d111a0001353c581de08dd6df19505b5aa2b5a43a14eb1d65f2a91b1bc46d81bd9c2dca9a191a000e8adc581df1ce111952d479facae4dcdc72c59ab6988925181beca0a93f9f8830371a0001654c581df1dc3148180ded332e0d5477beaaa46b9ba49604a25874cd0d81437e051a000a3336581de16b5fd4dc72f45ed2f5b7a9e0d7b3b1c4c36a9e42d550ff2ee8d5ccb11a0009989d581de1c756a089f80e9fd59c0a02bba848bdf5ae3e29f67d50f801773cae871a0004e81a581c2f6ab67f71d2e4a765d972c4d8351c0f1a7a2951f39021954ba353dd82782468747470733a2f2f5a78766d5a7451697743636b6778784a49514b30716649412e636f6d5820ac6df2c8b71f17e7a8c81fa69c2526d4e310462729a68cf0c4954831b24c2961", 3);
    }
    fn assert_decoding(cbor_hex: &str, error_count: usize) {
        let buffer = hex::decode(cbor_hex).unwrap();

        let error = NodeClient::try_decode_error(&buffer);

        match error {
            Ok(ShelleyTxValidationError {
                error: ApplyTxError(errors),
                era,
            }) => {
                assert!(
                    era == ShelleyBasedEraConway,
                    "Expected ShelleyBasedEraConway"
                );
                assert_eq!(errors.len(), error_count, "Errors count mismatch",);
            }
            Err(error) => panic!(
                "Failed to decode cbor: {:?}, error: {:?}, cbor repr: {}",
                cbor_hex,
                error,
                display(&buffer)
            ),
            _ => panic!("Expected ShelleyTxValidationError"),
        }
    }

    #[test]
    fn test_decoding_with_cases() {

        let case_files = get_file_list_from_folder();

        for case_file in case_files {
            let cases = read_cases_from_file(&case_file);

            for case in cases.test_cases {
                let buffer = match hex::decode(&case.cbor) {
                    Ok(buffer) => buffer,
                    Err(e) => {
                        panic!("Failed to decode hex: {:?} {:?}", e, &case);
                    }
                };

                let error = match NodeClient::try_decode_error(&buffer) {
                    Ok(error) => error,
                    Err(e) => {
                        panic!(
                            "Failed to decode error: {:?}\n case: {:?} \n file: {:?}\n\n",
                            e, &case, &case_file
                        );
                    }
                };

                let error_response = NodeClient::generate_error_response(error);

                let generated_json = match serde_json::to_value(&error_response) {
                    Ok(json) => json,
                    Err(e) => {
                        panic!("Failed to convert error response to JSON: {:?} \n case: {:?} \n file: {:?}\n\n", e, &case, &case_file);
                    }
                };

                
                assert_eq!(
                    &case.json, &generated_json, 
                    "Failed to match JSON: \n case: {:?} \n file: {:?}\n\n",
                    &case, &case_file
                );
            }
        }
    }

    #[derive(Deserialize, Debug)]
    #[serde(rename_all(deserialize = "camelCase"))]
    pub struct CborTestCases {
        _seed: u64,
        test_cases: Vec<CborTestCase>,
    }

    #[derive(Deserialize, Debug)]
    #[serde(rename_all(deserialize = "camelCase"))]
    /// A struct representing a CBOR test case.
    ///
    /// # Fields
    ///
    /// * `cbor` - A string representing the CBOR-encoded error reasons.
    /// * `haskell_repr` - A string representation of the transaction in Haskell format. This field contains the transaction error as a Haskell string.
    /// * `json` - A vector of strings representing the errors in JSON format.
    pub struct CborTestCase {
        cbor: String,
        haskell_repr: String,
        json: Value,
    }

    fn get_file_list_from_folder() -> Vec<String> {
        let folder_path = concat!(env!("CARGO_MANIFEST_DIR"), "/tests/fixtures/cbor");

        let mut path_list = fs::read_dir(folder_path)
            .unwrap()
            .map(|res| res.map(|e| e.path().to_str().unwrap().to_string()))
            .collect::<Result<Vec<_>, io::Error>>()
            .unwrap();

        path_list.sort();

        path_list
    }
    /// Reads CBOR test cases from a JSON file located at `tests/fixtures/cbor/cases.json`.
    ///
    /// The file path is constructed using the `CARGO_MANIFEST_DIR` environment variable to ensure
    /// it is relative to the project's root directory.
    ///
    /// # Returns
    ///
    /// * `CborTestCases` - A struct containing the parsed test cases from the JSON file.
    ///
    /// # Panics
    ///
    /// This function will panic if:
    /// * The file cannot be opened.
    /// * The JSON content cannot be parsed.
    ///
    fn read_cases_from_file(case_file_path: &String) -> CborTestCases {
        let file = std::fs::File::open(case_file_path)
            .unwrap_or_else(|_| panic!("Failed to open file: {}", case_file_path));

        let reader = std::io::BufReader::new(file);

        serde_json::from_reader(reader).expect("Failed to parse JSON")
    }
}<|MERGE_RESOLUTION|>--- conflicted
+++ resolved
@@ -45,24 +45,6 @@
                 Ok(txid)
             }
             Ok(Response::Rejected(reason)) => {
-<<<<<<< HEAD
-                let reason = &reason.0[2..];
-                let msg_res = Self::try_decode_error(&reason);
-
-                match msg_res {
-                    Ok(decoded_error) => {
-                        let error_response = Self::generate_error_response(decoded_error);
-                        let error_message = serde_json::to_string(&error_response)
-                            .unwrap_or_else(|_| "Failed to serialize error response".to_string());
-
-                        warn!(
-                            "reason in cbor: {}, error message: {}",
-                            hex::encode(reason),
-                            error_message
-                        );
-
-                        Err(BlockfrostError::custom_400(error_message))
-=======
                 // The [2..] is a Pallas bug, cf. <https://github.com/txpipe/pallas/pull/548>.
                 let reason = &reason.0[2..];
 
@@ -80,7 +62,6 @@
                             error_message,
                             submit_api_json,
                         ))
->>>>>>> 67f29cb9
                     }
 
                     Err(e) => {
@@ -121,6 +102,7 @@
         }
     }
 
+    #[cfg(test)]
     /// Mimicks the data structure of the error response from the cardano-submit-api
     fn _unused_i_i_i_i_i_i_i_generate_error_response(error: TxValidationError) -> TxSubmitFail {
         use crate::cbor::haskell_types::{
@@ -229,7 +211,7 @@
                     }
                 };
 
-                let error_response = NodeClient::generate_error_response(error);
+                let error_response = NodeClient::_unused_i_i_i_i_i_i_i_generate_error_response(error);
 
                 let generated_json = match serde_json::to_value(&error_response) {
                     Ok(json) => json,
