{
  "nodes": {
    "acropolis": {
      "flake": false,
      "locked": {
        "lastModified": 1761154810,
        "narHash": "sha256-dVe6QLB2+EnkzTrubvQA9p7zxaUVUQI29CVZoaABSI8=",
        "owner": "input-output-hk",
        "repo": "acropolis",
        "rev": "371aa46d74af8ea21cf076ed699d921dc827639b",
        "type": "github"
      },
      "original": {
        "owner": "input-output-hk",
        "repo": "acropolis",
        "type": "github"
      }
    },
    "advisory-db": {
      "flake": false,
      "locked": {
        "lastModified": 1759506957,
        "narHash": "sha256-czXIV7Yxo4MlBnItk0h6nomIcgUbq0qmOa8a7/fzKjI=",
        "owner": "rustsec",
        "repo": "advisory-db",
        "rev": "ce9208c0021cd8a6b66ff4b345171e8eedd0441c",
        "type": "github"
      },
      "original": {
        "owner": "rustsec",
        "repo": "advisory-db",
        "type": "github"
      }
    },
    "blockfrost-tests": {
      "flake": false,
      "locked": {
        "lastModified": 1756389051,
        "narHash": "sha256-IWbguTXZliBq+rd8MdQIrM3F1o7SIRuzkQpc4dRxe3A=",
        "owner": "blockfrost",
        "repo": "blockfrost-tests",
        "rev": "dc33312126e9d7c49836d7605ab72224a337bc91",
        "type": "github"
      },
      "original": {
        "owner": "blockfrost",
        "repo": "blockfrost-tests",
        "type": "github"
      }
    },
    "cardano-node": {
      "flake": false,
      "locked": {
        "lastModified": 1752857436,
        "narHash": "sha256-YAAwDfzMMTeEQa0zHin7yo2nMdxONJ983tJ3NrP7K6E=",
        "owner": "IntersectMBO",
        "repo": "cardano-node",
        "rev": "ca1ec278070baf4481564a6ba7b4a5b9e3d9f366",
        "type": "github"
      },
      "original": {
        "owner": "IntersectMBO",
        "ref": "10.5.1",
        "repo": "cardano-node",
        "type": "github"
      }
    },
    "cardano-playground": {
      "flake": false,
      "locked": {
        "lastModified": 1753409121,
        "narHash": "sha256-TrpWmHFHjgrU5TopI0CdoPSGmJPcAXzfTOAmUX86Gp8=",
        "owner": "input-output-hk",
        "repo": "cardano-playground",
        "rev": "56ebfef5595c43014029b039ade01b0ef06233e0",
        "type": "github"
      },
      "original": {
        "owner": "input-output-hk",
        "repo": "cardano-playground",
        "rev": "56ebfef5595c43014029b039ade01b0ef06233e0",
        "type": "github"
      }
    },
    "crane": {
      "locked": {
        "lastModified": 1758215636,
        "narHash": "sha256-8nkzkPbdxze8CxWhKWlcLbJEU1vfLM/nVqRlTy17V54=",
        "owner": "ipetkov",
        "repo": "crane",
        "rev": "a669fe77a8b0cd6f11419d89ea45a16691ca5121",
        "type": "github"
      },
      "original": {
        "owner": "ipetkov",
        "repo": "crane",
        "type": "github"
      }
    },
    "crane_2": {
      "locked": {
        "lastModified": 1748905761,
        "narHash": "sha256-h3axsOaXxej8d2ICwegt6IX+ymwI6spPOEIe4fGRzjY=",
        "owner": "ipetkov",
        "repo": "crane",
        "rev": "21badc1ab312a31b7e8a5d12be7b89232b9d05ec",
        "type": "github"
      },
      "original": {
        "owner": "ipetkov",
        "repo": "crane",
        "type": "github"
      }
    },
    "devshell": {
      "inputs": {
        "nixpkgs": [
          "nixpkgs"
        ]
      },
      "locked": {
        "lastModified": 1741473158,
        "narHash": "sha256-kWNaq6wQUbUMlPgw8Y+9/9wP0F8SHkjy24/mN3UAppg=",
        "owner": "numtide",
        "repo": "devshell",
        "rev": "7c9e793ebe66bcba8292989a68c0419b737a22a0",
        "type": "github"
      },
      "original": {
        "owner": "numtide",
        "repo": "devshell",
        "type": "github"
      }
    },
    "dolos": {
      "flake": false,
      "locked": {
        "lastModified": 1760607205,
        "narHash": "sha256-fAxQEzleQ4d3RV37HSPFZ6Qgy+vr+ycc7fwqvKAtHrk=",
        "owner": "txpipe",
        "repo": "dolos",
        "rev": "4b445dfb762ef1d1a0cd738910c4dd7c445c8616",
        "type": "github"
      },
      "original": {
        "owner": "txpipe",
        "ref": "v1.0.0-beta.6",
        "repo": "dolos",
        "type": "github"
      }
    },
    "fenix": {
      "inputs": {
        "nixpkgs": [
          "nixpkgs"
        ],
        "rust-analyzer-src": "rust-analyzer-src"
      },
      "locked": {
        "lastModified": 1758264155,
        "narHash": "sha256-sgg1sd/pYO9C7ccY9tAvR392CDscx8sqXrHkxspjIH0=",
        "owner": "nix-community",
        "repo": "fenix",
        "rev": "a7d9df0179fcc48259a68b358768024f8e5a6372",
        "type": "github"
      },
      "original": {
        "owner": "nix-community",
        "repo": "fenix",
        "type": "github"
      }
    },
    "flake-compat": {
      "flake": false,
      "locked": {
        "lastModified": 1747046372,
        "narHash": "sha256-CIVLLkVgvHYbgI2UpXvIIBJ12HWgX+fjA8Xf8PUmqCY=",
        "owner": "edolstra",
        "repo": "flake-compat",
        "rev": "9100a0f413b0c601e0533d1d94ffd501ce2e7885",
        "type": "github"
      },
      "original": {
        "owner": "edolstra",
        "repo": "flake-compat",
        "type": "github"
      }
    },
    "flake-parts": {
      "inputs": {
        "nixpkgs-lib": "nixpkgs-lib"
      },
      "locked": {
        "lastModified": 1749398372,
        "narHash": "sha256-tYBdgS56eXYaWVW3fsnPQ/nFlgWi/Z2Ymhyu21zVM98=",
        "owner": "hercules-ci",
        "repo": "flake-parts",
        "rev": "9305fe4e5c2a6fcf5ba6a3ff155720fbe4076569",
        "type": "github"
      },
      "original": {
        "owner": "hercules-ci",
        "repo": "flake-parts",
        "type": "github"
      }
    },
    "flake-parts_2": {
      "inputs": {
        "nixpkgs-lib": "nixpkgs-lib_2"
      },
      "locked": {
        "lastModified": 1748821116,
        "narHash": "sha256-F82+gS044J1APL0n4hH50GYdPRv/5JWm34oCJYmVKdE=",
        "owner": "hercules-ci",
        "repo": "flake-parts",
        "rev": "49f0870db23e8c1ca0b5259734a02cd9e1e371a1",
        "type": "github"
      },
      "original": {
        "owner": "hercules-ci",
        "repo": "flake-parts",
        "type": "github"
      }
    },
<<<<<<< HEAD
    "hydra": {
      "flake": false,
      "locked": {
        "lastModified": 1759947091,
        "narHash": "sha256-V9VBA5cFLcZ/M8g12Bzye5tVSVW3uoUIaRm+Ws0mFbo=",
        "owner": "cardano-scaling",
        "repo": "hydra",
        "rev": "b5e33b55e9fba442c562f82cec6c36b1716d9847",
        "type": "github"
      },
      "original": {
        "owner": "cardano-scaling",
        "ref": "1.0.0",
        "repo": "hydra",
=======
    "midnight-indexer": {
      "flake": false,
      "locked": {
        "lastModified": 1762183937,
        "narHash": "sha256-Im7zSphJ/zDvpKbrHFX6PzNLgllo0ABsy+kGetQVfP8=",
        "owner": "midnightntwrk",
        "repo": "midnight-indexer",
        "rev": "3c833df8130dafd1f27561e12743bb467770a668",
        "type": "github"
      },
      "original": {
        "owner": "midnightntwrk",
        "ref": "v3.0.0-alpha.8",
        "repo": "midnight-indexer",
        "type": "github"
      }
    },
    "midnight-node": {
      "flake": false,
      "locked": {
        "lastModified": 1762197469,
        "narHash": "sha256-GP+LkD7LND0iWbpKAikpNIoBVr5UmDP5i2bdwt2SY1M=",
        "owner": "midnightntwrk",
        "repo": "midnight-node",
        "rev": "bc176747443d41806b3d4e4f0b1709f1fce0d260",
        "type": "github"
      },
      "original": {
        "owner": "midnightntwrk",
        "ref": "node-0.18.0-rc.4",
        "repo": "midnight-node",
>>>>>>> 27cc7e2d
        "type": "github"
      }
    },
    "mithril": {
      "inputs": {
        "crane": "crane_2",
        "flake-parts": "flake-parts_2",
        "nixpkgs": "nixpkgs",
        "treefmt-nix": "treefmt-nix"
      },
      "locked": {
        "lastModified": 1749570267,
        "narHash": "sha256-v/kHXMslACQtAY33QGtGqEaQEp5B37wbWrk6m0654dA=",
        "owner": "input-output-hk",
        "repo": "mithril",
        "rev": "7bf703389b0ba5ebade0e88449c79c75706cfbbc",
        "type": "github"
      },
      "original": {
        "owner": "input-output-hk",
        "ref": "2524.0",
        "repo": "mithril",
        "type": "github"
      }
    },
    "nix-bundle-exe": {
      "flake": false,
      "locked": {
        "lastModified": 1727401894,
        "narHash": "sha256-NKdglYdwN4M7/UOZ8Ml3fuJT1MYXAb6aU4ccU920BjM=",
        "owner": "3noch",
        "repo": "nix-bundle-exe",
        "rev": "7f61fe91a73119e1e39d821f0d215d6186d01363",
        "type": "github"
      },
      "original": {
        "owner": "3noch",
        "repo": "nix-bundle-exe",
        "type": "github"
      }
    },
    "nixpkgs": {
      "locked": {
        "lastModified": 1748856973,
        "narHash": "sha256-RlTsJUvvr8ErjPBsiwrGbbHYW8XbB/oek0Gi78XdWKg=",
        "owner": "nixos",
        "repo": "nixpkgs",
        "rev": "e4b09e47ace7d87de083786b404bf232eb6c89d8",
        "type": "github"
      },
      "original": {
        "owner": "nixos",
        "ref": "nixpkgs-unstable",
        "repo": "nixpkgs",
        "type": "github"
      }
    },
    "nixpkgs-lib": {
      "locked": {
        "lastModified": 1748740939,
        "narHash": "sha256-rQaysilft1aVMwF14xIdGS3sj1yHlI6oKQNBRTF40cc=",
        "owner": "nix-community",
        "repo": "nixpkgs.lib",
        "rev": "656a64127e9d791a334452c6b6606d17539476e2",
        "type": "github"
      },
      "original": {
        "owner": "nix-community",
        "repo": "nixpkgs.lib",
        "type": "github"
      }
    },
    "nixpkgs-lib_2": {
      "locked": {
        "lastModified": 1748740939,
        "narHash": "sha256-rQaysilft1aVMwF14xIdGS3sj1yHlI6oKQNBRTF40cc=",
        "owner": "nix-community",
        "repo": "nixpkgs.lib",
        "rev": "656a64127e9d791a334452c6b6606d17539476e2",
        "type": "github"
      },
      "original": {
        "owner": "nix-community",
        "repo": "nixpkgs.lib",
        "type": "github"
      }
    },
    "nixpkgs-nsis": {
      "flake": false,
      "locked": {
        "lastModified": 1547508252,
        "narHash": "sha256-ivcmGg01aeeod0rzjMJ86exUNHHRJu4526rGq9s7rJU=",
        "owner": "input-output-hk",
        "repo": "nixpkgs",
        "rev": "be445a9074f139d63e704fa82610d25456562c3d",
        "type": "github"
      },
      "original": {
        "owner": "input-output-hk",
        "repo": "nixpkgs",
        "rev": "be445a9074f139d63e704fa82610d25456562c3d",
        "type": "github"
      }
    },
    "nixpkgs_2": {
      "locked": {
        "lastModified": 1751211869,
        "narHash": "sha256-1Cu92i1KSPbhPCKxoiVG5qnoRiKTgR5CcGSRyLpOd7Y=",
        "owner": "nixos",
        "repo": "nixpkgs",
        "rev": "b43c397f6c213918d6cfe6e3550abfe79b5d1c51",
        "type": "github"
      },
      "original": {
        "owner": "nixos",
        "ref": "nixos-25.05",
        "repo": "nixpkgs",
        "type": "github"
      }
    },
    "root": {
      "inputs": {
        "acropolis": "acropolis",
        "advisory-db": "advisory-db",
        "blockfrost-tests": "blockfrost-tests",
        "cardano-node": "cardano-node",
        "cardano-playground": "cardano-playground",
        "crane": "crane",
        "devshell": "devshell",
        "dolos": "dolos",
        "fenix": "fenix",
        "flake-compat": "flake-compat",
        "flake-parts": "flake-parts",
<<<<<<< HEAD
        "hydra": "hydra",
=======
        "midnight-indexer": "midnight-indexer",
        "midnight-node": "midnight-node",
>>>>>>> 27cc7e2d
        "mithril": "mithril",
        "nix-bundle-exe": "nix-bundle-exe",
        "nixpkgs": "nixpkgs_2",
        "nixpkgs-nsis": "nixpkgs-nsis",
        "testgen-hs": "testgen-hs",
        "treefmt-nix": "treefmt-nix_2"
      }
    },
    "rust-analyzer-src": {
      "flake": false,
      "locked": {
        "lastModified": 1758224093,
        "narHash": "sha256-buZMH6NgzSLowTda+aArct5ISsMR/S888EdFaqUvbog=",
        "owner": "rust-lang",
        "repo": "rust-analyzer",
        "rev": "958a8d06e3e5ba7dca7cc23b0639335071d65f2a",
        "type": "github"
      },
      "original": {
        "owner": "rust-lang",
        "ref": "nightly",
        "repo": "rust-analyzer",
        "type": "github"
      }
    },
    "testgen-hs": {
      "flake": false,
      "locked": {
        "lastModified": 1751542906,
        "narHash": "sha256-FYz1P11du5tSakpl2ec9CGdwEB5h+0FcdGPU3zXte60=",
        "owner": "input-output-hk",
        "repo": "testgen-hs",
        "rev": "7d58736ed578a9ccf8337376b302bb188b74303f",
        "type": "github"
      },
      "original": {
        "owner": "input-output-hk",
        "ref": "10.4.1.1",
        "repo": "testgen-hs",
        "type": "github"
      }
    },
    "treefmt-nix": {
      "inputs": {
        "nixpkgs": [
          "mithril",
          "nixpkgs"
        ]
      },
      "locked": {
        "lastModified": 1748243702,
        "narHash": "sha256-9YzfeN8CB6SzNPyPm2XjRRqSixDopTapaRsnTpXUEY8=",
        "owner": "numtide",
        "repo": "treefmt-nix",
        "rev": "1f3f7b784643d488ba4bf315638b2b0a4c5fb007",
        "type": "github"
      },
      "original": {
        "owner": "numtide",
        "repo": "treefmt-nix",
        "type": "github"
      }
    },
    "treefmt-nix_2": {
      "inputs": {
        "nixpkgs": [
          "nixpkgs"
        ]
      },
      "locked": {
        "lastModified": 1750931469,
        "narHash": "sha256-0IEdQB1nS+uViQw4k3VGUXntjkDp7aAlqcxdewb/hAc=",
        "owner": "numtide",
        "repo": "treefmt-nix",
        "rev": "ac8e6f32e11e9c7f153823abc3ab007f2a65d3e1",
        "type": "github"
      },
      "original": {
        "owner": "numtide",
        "repo": "treefmt-nix",
        "type": "github"
      }
    }
  },
  "root": "root",
  "version": 7
}<|MERGE_RESOLUTION|>--- conflicted
+++ resolved
@@ -222,7 +222,6 @@
         "type": "github"
       }
     },
-<<<<<<< HEAD
     "hydra": {
       "flake": false,
       "locked": {
@@ -237,7 +236,9 @@
         "owner": "cardano-scaling",
         "ref": "1.0.0",
         "repo": "hydra",
-=======
+        "type": "github"
+      }
+    },
     "midnight-indexer": {
       "flake": false,
       "locked": {
@@ -269,7 +270,6 @@
         "owner": "midnightntwrk",
         "ref": "node-0.18.0-rc.4",
         "repo": "midnight-node",
->>>>>>> 27cc7e2d
         "type": "github"
       }
     },
@@ -403,12 +403,9 @@
         "fenix": "fenix",
         "flake-compat": "flake-compat",
         "flake-parts": "flake-parts",
-<<<<<<< HEAD
         "hydra": "hydra",
-=======
         "midnight-indexer": "midnight-indexer",
         "midnight-node": "midnight-node",
->>>>>>> 27cc7e2d
         "mithril": "mithril",
         "nix-bundle-exe": "nix-bundle-exe",
         "nixpkgs": "nixpkgs_2",
