--- conflicted
+++ resolved
@@ -7,33 +7,17 @@
 }
 
 impl Dolos {
-<<<<<<< HEAD
     pub fn new(config: Option<&DolosConfig>) -> Result<Option<Self>, AppError> {
         if let Some(cfg) = config {
-            let url = Url::parse(&cfg.endpoint).map_err(|e| AppError::Dolos(e.to_string()))?;
-            let client = JsonClient::new(url, cfg.request_timeout)?;
-            let dolos = Dolos { client };
+            if let Some(endpoint) = &cfg.endpoint {
+                let url = Url::parse(endpoint).map_err(|e| AppError::Dolos(e.to_string()))?;
+                let client = JsonClient::new(url, cfg.request_timeout)?;
+                let dolos = Dolos { client };
 
-            return Ok(Some(dolos));
+                return Ok(Some(dolos));
+            }
         }
 
         Ok(None)
-=======
-    pub fn new(cfg: &Option<DolosConfig>) -> Result<Option<Self>, AppError> {
-        // no dolos configuration
-        let Some(cfg) = cfg else {
-            return Ok(None);
-        };
-
-        // no dolos endpoint
-        let Some(endpoint) = cfg.endpoint.as_deref() else {
-            return Ok(None);
-        };
-
-        let url = Url::parse(endpoint).map_err(|e| AppError::Dolos(e.to_string()))?;
-        let client = JsonClient::new(url, cfg.request_timeout)?;
-
-        Ok(Some(Dolos { client }))
->>>>>>> c09222c1
     }
 }