--- conflicted
+++ resolved
@@ -5,27 +5,14 @@
 edition.workspace = true
 
 [dependencies]
-<<<<<<< HEAD
 bf-common.workspace = true
 bf-api-provider.workspace = true
 serde.workspace = true
 reqwest.workspace = true
 toml.workspace = true
 dirs.workspace = true
-blockfrost-openapi.workspace = true
 async-trait.workspace = true
 axum.workspace = true
-=======
-common = { path = "../common" }
-api-provider = { path = "../api_provider" }
-
-serde = { version = "1.0.218", features = ["derive"] }
-reqwest = { version = "0.12", features = ["blocking"] }
-toml = "0.8"
-dirs = "5.0"
-async-trait = "0.1.65"
-axum = { version = "0.8.2", features = ["ws"] }
->>>>>>> 0d6d1634
 
 [lints]
 workspace = true